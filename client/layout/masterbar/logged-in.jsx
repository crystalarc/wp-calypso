/**
 * External dependencies
 */
import { connect } from 'react-redux';
import { get } from 'lodash';
import { localize } from 'i18n-calypso';
import React from 'react';

/**
 * Internal dependencies
 */
import Masterbar from './masterbar';
import Item from './item';
import Publish from './publish';
import Notifications from './notifications';
import Gravatar from 'components/gravatar';
import config from 'config';
import { preload } from 'sections-preload';
import ResumeEditing from 'my-sites/resume-editing';
import { isNotificationsOpen } from 'state/selectors';
import { setNextLayoutFocus } from 'state/ui/layout-focus/actions';
import { getSelectedSiteId } from 'state/ui/selectors';
import { getSiteSlug } from 'state/sites/selectors';
import { getStatsPathForTab } from 'lib/route/path';
import { getCurrentUser } from 'state/current-user/selectors';
import isDomainOnlySite from 'state/selectors/is-domain-only-site';
import { domainManagementList } from 'my-sites/upgrades/paths';

const MasterbarLoggedIn = React.createClass( {
	propTypes: {
		domainOnlySite: React.PropTypes.bool,
		user: React.PropTypes.object,
		sites: React.PropTypes.object,
		section: React.PropTypes.oneOfType( [ React.PropTypes.string, React.PropTypes.bool ] ),
		setNextLayoutFocus: React.PropTypes.func.isRequired,
		siteSlug: React.PropTypes.string,
	},

	clickMySites() {
		this.props.setNextLayoutFocus( 'sidebar' );
	},

	clickReader() {
		this.props.setNextLayoutFocus( 'content' );
	},

	isActive( section ) {
		return section === this.props.section && ! this.props.isNotificationsShowing;
	},

	wordpressIcon() {
		// WP icon replacement for "horizon" environment
		if ( config( 'hostname' ) === 'horizon.wordpress.com' ) {
			return 'my-sites-horizon';
		}

		return 'my-sites';
	},

	render() {
		const { domainOnlySite, siteSlug, translate } = this.props,
			mySitesUrl = domainOnlySite
				? domainManagementList( siteSlug )
				: getStatsPathForTab( 'day', siteSlug );

		return (
			<Masterbar>
				<Item
					url={ mySitesUrl }
					tipTarget="my-sites"
					icon={ this.wordpressIcon() }
					onClick={ this.clickMySites }
					isActive={ this.isActive( 'sites' ) }
					tooltip={ translate( 'View a list of your sites and access their dashboards', { textOnly: true } ) }
					preloadSection={ () => preload( domainOnlySite ? 'upgrades' : 'stats' ) }
				>
<<<<<<< HEAD
					{ this.props.user.get().site_count > 1
						? this.translate( 'My Sites', { comment: 'Toolbar, must be shorter than ~12 chars' } )
						: this.translate( 'My Site', { comment: 'Toolbar, must be shorter than ~12 chars' } )
=======
					{ this.props.user.get().visible_site_count > 1
						? translate( 'My Sites', { comment: 'Toolbar, must be shorter than ~12 chars' } )
						: translate( 'My Site', { comment: 'Toolbar, must be shorter than ~12 chars' } )
>>>>>>> d64baf6a
					}
				</Item>
				<Item
					tipTarget="reader"
					className="masterbar__reader"
					url="/"
					icon="reader"
					onClick={ this.clickReader }
					isActive={ this.isActive( 'reader' ) }
					tooltip={ translate( 'Read the blogs and topics you follow', { textOnly: true } ) }
					preloadSection={ () => preload( 'reader' ) }
				>
					{ translate( 'Reader', { comment: 'Toolbar, must be shorter than ~12 chars' } ) }
				</Item>
				{ config.isEnabled( 'resume-editing' ) && <ResumeEditing /> }
				{ ! domainOnlySite &&
					<Publish
						sites={ this.props.sites }
						user={ this.props.user }
						isActive={ this.isActive( 'post' ) }
						className="masterbar__item-new"
						tooltip={ translate( 'Create a New Post', { textOnly: true } ) }
					>
						{ translate( 'Write' ) }
					</Publish>
				}
				<Item
					tipTarget="me"
					url="/me"
					icon="user-circle"
					isActive={ this.isActive( 'me' ) }
					className="masterbar__item-me"
					tooltip={ translate( 'Update your profile, personal settings, and more', { textOnly: true } ) }
					preloadSection={ () => preload( 'me' ) }
				>
					<Gravatar user={ this.props.user.get() } alt="Me" size={ 18 } />
					<span className="masterbar__item-me-label">
						{ translate( 'Me', { context: 'Toolbar, must be shorter than ~12 chars' } ) }
					</span>
				</Item>
				<Notifications
					user={ this.props.user }
					isShowing={ this.props.isNotificationsShowing }
					isActive={ this.isActive( 'notifications' ) }
					className="masterbar__item-notifications"
					tooltip={ translate( 'Manage your notifications', { textOnly: true } ) }
				>
					<span className="masterbar__item-notifications-label">
						{ translate( 'Notifications', { comment: 'Toolbar, must be shorter than ~12 chars' } ) }
					</span>
				</Notifications>
			</Masterbar>
		);
	}
} );

// TODO: make this pure when sites can be retrieved from the Redux state
export default connect( ( state, { sites } ) => {
	let siteId = getSelectedSiteId( state );

	if ( ! siteId ) {
		// Falls back to using the user's primary site if no site has been selected by the user yet
		siteId = get( getCurrentUser( state ), 'primary_blog' );
	}

	let siteSlug = getSiteSlug( state, siteId );
	let domainOnlySite = false;

	if ( siteSlug ) {
		domainOnlySite = isDomainOnlySite( state, siteId );
	} else {
		// Retrieves the site from the Sites store when the global state tree doesn't contain the list of sites yet
		const site = sites.getSite( siteId );

		if ( site ) {
			siteSlug = site.slug;
			domainOnlySite = get( site, 'options.is_domain_only', false );
		}
	}

	return {
		isNotificationsShowing: isNotificationsOpen( state ),
		siteSlug,
		domainOnlySite
	};
}, { setNextLayoutFocus }, null, { pure: false } )( localize( MasterbarLoggedIn ) );<|MERGE_RESOLUTION|>--- conflicted
+++ resolved
@@ -74,15 +74,9 @@
 					tooltip={ translate( 'View a list of your sites and access their dashboards', { textOnly: true } ) }
 					preloadSection={ () => preload( domainOnlySite ? 'upgrades' : 'stats' ) }
 				>
-<<<<<<< HEAD
 					{ this.props.user.get().site_count > 1
-						? this.translate( 'My Sites', { comment: 'Toolbar, must be shorter than ~12 chars' } )
-						: this.translate( 'My Site', { comment: 'Toolbar, must be shorter than ~12 chars' } )
-=======
-					{ this.props.user.get().visible_site_count > 1
 						? translate( 'My Sites', { comment: 'Toolbar, must be shorter than ~12 chars' } )
 						: translate( 'My Site', { comment: 'Toolbar, must be shorter than ~12 chars' } )
->>>>>>> d64baf6a
 					}
 				</Item>
 				<Item
