--- conflicted
+++ resolved
@@ -82,13 +82,8 @@
 		right: 0;
 	width: 24px;
 	height: 24px;
-<<<<<<< HEAD
-	transform: translate(50%, -50%);
+	transform: translate( 50%, -50% );
 	border: 1px solid var( --color-neutral-200 );
-=======
-	transform: translate( 50%, -50% );
-	border: 1px solid $gray-lighten-10;
->>>>>>> f890d857
 	border-radius: 50%;
 	background-color: $gray-light;
 	cursor: pointer;
