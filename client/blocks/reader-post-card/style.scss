--- conflicted
+++ resolved
@@ -1,10 +1,6 @@
 // Adds a top border to first card in the Site Stream
 .is-reader-page .is-site-stream .reader-post-card.card:nth-child( 2 ) {
-<<<<<<< HEAD
 	border-top: 1px solid var( --color-neutral-100 );
-=======
-	border-top: 1px solid $gray-lighten-20;
->>>>>>> f890d857
 }
 
 // Removes top border from first card in Discover Stream
@@ -78,13 +74,8 @@
 				color: $white;
 				font-family: $sans;
 				position: relative;
-<<<<<<< HEAD
 				bottom: 30px;
 				left: 20px;
-=======
-					bottom: 30px;
-					left: 20px;
->>>>>>> f890d857
 				text-shadow: 0 1px rgba( 0, 0, 0, 0.3 );
 				width: calc( 100% - 44px );
 				text-overflow: ellipsis;
@@ -504,10 +495,6 @@
 
 // 3 line excerpt for thumbnail cards
 .reader-post-card.card.has-thumbnail:not( .is-gallery ):not( .is-compact ) {
-<<<<<<< HEAD
-=======
-
->>>>>>> f890d857
 	.reader-excerpt {
 		max-height: 15px * 1.6 * 3.2;
 		overflow: hidden;
@@ -554,10 +541,6 @@
 	.reader-share__button-label,
 	.comment-button__label-status,
 	.like-button__label-status {
-<<<<<<< HEAD
-=======
-
->>>>>>> f890d857
 		@include breakpoint( '>960px' ) {
 			display: none;
 		}
@@ -644,10 +627,6 @@
 	}
 
 	&:nth-last-of-type( -n + 2 ) {
-<<<<<<< HEAD
-=======
-
->>>>>>> f890d857
 		@include breakpoint( '<480px' ) {
 			display: none;
 		}
