--- conflicted
+++ resolved
@@ -28,10 +28,6 @@
 	}
 
 	.button.follow-button {
-<<<<<<< HEAD
-=======
-
->>>>>>> f890d857
 		@include breakpoint( '>660px' ) {
 			display: flex;
 		}
@@ -171,12 +167,7 @@
 }
 
 .reader-subscription-list-item .follow-button .gridicon {
-<<<<<<< HEAD
-	@include breakpoint( '<660px' ) {
-=======
-
- 	@include breakpoint( '<660px' ) {
->>>>>>> f890d857
+	@include breakpoint( '<660px' ) {
 		left: 3px;
 	}
 }
