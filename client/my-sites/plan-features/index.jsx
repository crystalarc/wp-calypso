/** @format */

/**
 * External dependencies
 */
import classNames from 'classnames';
import page from 'page';
import PropTypes from 'prop-types';
import React, { Component } from 'react';
import ReactDOM from 'react-dom';
import { compact, get, last, map, noop, reduce } from 'lodash';
import { connect } from 'react-redux';
import { localize } from 'i18n-calypso';

/**
 * Internal dependencies
 */
import formatCurrency from 'lib/format-currency';
import FoldableCard from 'components/foldable-card';
import Notice from 'components/notice';
import PlanFeaturesActions from './actions';
import PlanFeaturesHeader from './header';
import PlanFeaturesItem from './item';
import SpinnerLine from 'components/spinner-line';
import QueryActivePromotions from 'components/data/query-active-promotions';
import { abtest } from 'lib/abtest';
import { getCurrentUserCurrencyCode } from 'state/current-user/selectors';
import { getPlan, getPlanBySlug, getPlanRawPrice, getPlanSlug } from 'state/plans/selectors';
import { getSignupDependencyStore } from 'state/signup/dependency-store/selectors';
import { planItem as getCartItemForPlan } from 'lib/cart-values/cart-items';
import { recordTracksEvent } from 'state/analytics/actions';
import { retargetViewPlans } from 'lib/analytics/ad-tracking';
import canUpgradeToPlan from 'state/selectors/can-upgrade-to-plan';
import { getDiscountByName } from 'lib/discounts';
import {
	planMatches,
	applyTestFiltersToPlansList,
	getMonthlyPlanByYearly,
	getPlanPath,
	isFreePlan,
	getBiennialPlan,
} from 'lib/plans';
import {
	getPlanDiscountedRawPrice,
	getPlansBySiteId,
	isCurrentUserCurrentPlanOwner,
} from 'state/sites/plans/selectors';
import {
	getSitePlan,
	getSiteSlug,
	isCurrentPlanPaid,
	isCurrentSitePlan,
	isJetpackSite,
} from 'state/sites/selectors';
import isSiteAutomatedTransfer from 'state/selectors/is-site-automated-transfer';
import {
	isBestValue,
	isMonthly,
	isNew,
	getPlanFeaturesObject,
	getPlanClass,
	PLAN_FREE,
	TYPE_BLOGGER,
	TYPE_PERSONAL,
	TYPE_PREMIUM,
	TYPE_BUSINESS,
	GROUP_WPCOM,
} from 'lib/plans/constants';

export class PlanFeatures extends Component {
	render() {
		const { isInSignup, planProperties, plansWithScroll } = this.props;
		const tableClasses = classNames(
			'plan-features__table',
			`has-${ planProperties.length }-cols`
		);
		const planClasses = classNames( 'plan-features', {
			'plan-features--signup': isInSignup,
		} );
		const planWrapperClasses = classNames( { 'plans-wrapper': isInSignup } );
		const mobileView = <div className="plan-features__mobile">{ this.renderMobileView() }</div>;
		let planDescriptions;
		let bottomButtons = null;
		let tableBody = null;

		if ( plansWithScroll || ! isInSignup ) {
			planDescriptions = <tr>{ this.renderPlanDescriptions() }</tr>;
		}

		if ( ! isInSignup ) {
			bottomButtons = <tr>{ this.renderBottomButtons() }</tr>;
		}

		if ( plansWithScroll ) {
			tableBody = (
				<tbody>
					<tr>{ this.renderPlanHeaders() }</tr>
					<tr>{ this.renderTopButtons() }</tr>
					{ planDescriptions }
					{ this.renderPlanFeatureRows() }
				</tbody>
			);
		} else {
			tableBody = (
				<tbody>
					<tr>{ this.renderPlanHeaders() }</tr>
					{ planDescriptions }
					<tr>{ this.renderTopButtons() }</tr>
					{ this.renderPlanFeatureRows() }
					{ bottomButtons }
				</tbody>
			);
		}

		return (
			<div className={ planWrapperClasses }>
				<QueryActivePromotions />
				<div className={ planClasses }>
					{ this.renderNotice() }
					<div className="plan-features__content">
						{ mobileView }
						<table className={ tableClasses }>{ tableBody }</table>
					</div>
				</div>
			</div>
		);
	}

	renderNotice() {
		return (
			this.renderUpgradeDisabledNotice() || this.renderDiscountNotice() || this.renderCreditNotice()
		);
	}

	renderDiscountNotice() {
		if ( ! this.hasDiscountNotice() ) {
			return false;
		}

		const bannerContainer = this.getBannerContainer();
		if ( ! bannerContainer ) {
			return false;
		}
		const activeDiscount = getDiscountByName( this.props.withDiscount );
		return ReactDOM.createPortal(
			<Notice
				className="plan-features__notice-credits"
				showDismiss={ false }
				icon="info-outline"
				status="is-success"
			>
				{ activeDiscount.plansPageNoticeTextTitle && (
					<strong>
						{ activeDiscount.plansPageNoticeTextTitle }
						{ <br /> }
					</strong>
				) }
				{ activeDiscount.plansPageNoticeText }
			</Notice>,
			bannerContainer
		);
	}

	hasDiscountNotice() {
		const { canPurchase, hasPlaceholders, withDiscount } = this.props;
		const bannerContainer = this.getBannerContainer();
		if ( ! bannerContainer ) {
			return false;
		}

		const activeDiscount = getDiscountByName( withDiscount );
		if ( ! activeDiscount || hasPlaceholders || ! canPurchase ) {
			return false;
		}

		return true;
	}

	higherPlanAvailable() {
		const currentPlan = get( this.props, 'sitePlan.product_slug', '' );
		const highestPlan = last( this.props.planProperties );
		return currentPlan !== highestPlan.planName && highestPlan.availableForPurchase;
	}

	renderCreditNotice() {
		const {
			canPurchase,
			hasPlaceholders,
			translate,
			planCredits,
			planProperties,
			showPlanCreditsApplied,
		} = this.props;
		const bannerContainer = this.getBannerContainer();
		if (
			hasPlaceholders ||
			! canPurchase ||
			! bannerContainer ||
			! showPlanCreditsApplied ||
			! planCredits ||
			! this.higherPlanAvailable()
		) {
			return null;
		}

		return ReactDOM.createPortal(
			<Notice
				className="plan-features__notice-credits"
				showDismiss={ false }
				icon="info-outline"
				status="is-success"
			>
				{ translate(
					'You have {{b}}%(amountInCurrency)s{{/b}} of pro-rated credits available from your current plan. ' +
						'Apply those credits towards an upgrade before they expire!',
					{
						args: {
							amountInCurrency: formatCurrency( planCredits, planProperties[ 0 ].currencyCode ),
						},
						components: {
							b: <strong />,
						},
					}
				) }
			</Notice>,
			bannerContainer
		);
	}

	getBannerContainer() {
		return document.querySelector( '.plans-features-main__notice' );
	}

	renderUpgradeDisabledNotice() {
		const { canPurchase, hasPlaceholders, translate } = this.props;

		if ( hasPlaceholders || canPurchase ) {
			return null;
		}

		const bannerContainer = this.getBannerContainer();
		if ( ! bannerContainer ) {
			return false;
		}
		return ReactDOM.createPortal(
			<Notice className="plan-features__notice" showDismiss={ false } status="is-info">
				{ translate( 'You need to be the plan owner to manage this site.' ) }
			</Notice>,
			bannerContainer
		);
	}

	renderMobileView() {
		const {
			basePlansPath,
			canPurchase,
			isInSignup,
			isLandingPage,
			isJetpack,
			planProperties,
			selectedPlan,
			translate,
			showPlanCreditsApplied,
			isLaunchPage,
		} = this.props;

		// move any free plan to last place in mobile view
		let freePlanProperties;
		const reorderedPlans = planProperties.filter( properties => {
			if ( isFreePlan( properties.planName ) ) {
				freePlanProperties = properties;
				return false;
			}
			return true;
		} );

		if ( freePlanProperties ) {
			reorderedPlans.push( freePlanProperties );
		}

		return map( reorderedPlans, properties => {
			const {
				availableForPurchase,
				currencyCode,
				current,
				features,
				onUpgradeClick,
				planConstantObj,
				planName,
				popular,
				newPlan,
				bestValue,
				relatedMonthlyPlan,
				primaryUpgrade,
				isPlaceholder,
				hideMonthly,
			} = properties;
			const { rawPrice, discountPrice } = properties;
			return (
				<div className="plan-features__mobile-plan" key={ planName }>
					<PlanFeaturesHeader
						availableForPurchase={ availableForPurchase }
						current={ current }
						currencyCode={ currencyCode }
						isJetpack={ isJetpack }
						popular={ popular }
						newPlan={ newPlan }
						bestValue={ bestValue }
						title={ planConstantObj.getTitle() }
						planType={ planName }
						rawPrice={ rawPrice }
						discountPrice={ discountPrice }
						billingTimeFrame={ planConstantObj.getBillingTimeFrame() }
						hideMonthly={ hideMonthly }
						isPlaceholder={ isPlaceholder }
						basePlansPath={ basePlansPath }
						relatedMonthlyPlan={ relatedMonthlyPlan }
						isInSignup={ isInSignup }
						selectedPlan={ selectedPlan }
						showPlanCreditsApplied={ true === showPlanCreditsApplied && ! this.hasDiscountNotice() }
					/>
					<p className="plan-features__description">{ planConstantObj.getDescription( abtest ) }</p>
					<PlanFeaturesActions
						availableForPurchase={ availableForPurchase }
						canPurchase={ canPurchase }
						className={ getPlanClass( planName ) }
						current={ current }
						freePlan={ isFreePlan( planName ) }
						isInSignup={ isInSignup }
						isLandingPage={ isLandingPage }
						isLaunchPage={ isLaunchPage }
						isPlaceholder={ isPlaceholder }
						isPopular={ popular }
						onUpgradeClick={ onUpgradeClick }
						planName={ planConstantObj.getTitle() }
						planType={ planName }
						primaryUpgrade={ primaryUpgrade }
						selectedPlan={ selectedPlan }
					/>
					<FoldableCard header={ translate( 'Show features' ) } clickableHeader compact>
						{ this.renderMobileFeatures( features ) }
					</FoldableCard>
				</div>
			);
		} );
	}

	renderMobileFeatures( features ) {
		return map( features, ( currentFeature, index ) => {
			return currentFeature ? this.renderFeatureItem( currentFeature, index ) : null;
		} );
	}

	renderPlanHeaders() {
		const {
			basePlansPath,
			displayJetpackPlans,
			isInSignup,
			isJetpack,
			planProperties,
			plansWithScroll,
			selectedPlan,
			siteType,
			showPlanCreditsApplied,
		} = this.props;

		return map( planProperties, properties => {
			const {
				availableForPurchase,
				currencyCode,
				current,
				planConstantObj,
				planName,
				popular,
				newPlan,
				bestValue,
				relatedMonthlyPlan,
				isPlaceholder,
				hideMonthly,
			} = properties;
			const { rawPrice, discountPrice } = properties;
			const classes = classNames( 'plan-features__table-item', {
				'has-border-top': plansWithScroll,
			} );
			let audience = planConstantObj.getAudience();
			let billingTimeFrame = planConstantObj.getBillingTimeFrame();

			if ( isInSignup && ! displayJetpackPlans ) {
				switch ( siteType ) {
					case 'blog':
						audience = planConstantObj.getBlogAudience();
						break;
					case 'grid':
						audience = planConstantObj.getPortfolioAudience();
						break;
					case 'store':
						audience = planConstantObj.getStoreAudience();
						break;
					default:
						audience = planConstantObj.getAudience();
				}
			}

			if ( isInSignup && displayJetpackPlans ) {
				billingTimeFrame = planConstantObj.getSignupBillingTimeFrame();
			}

			return (
				<React.Fragment>
					<td key={ planName } className={ classes }>
						<PlanFeaturesHeader
							audience={ audience }
							availableForPurchase={ availableForPurchase }
							basePlansPath={ basePlansPath }
							billingTimeFrame={ billingTimeFrame }
							current={ current }
							currencyCode={ currencyCode }
							discountPrice={ discountPrice }
							hideMonthly={ hideMonthly }
							isInSignup={ isInSignup }
							isJetpack={ isJetpack }
							isPlaceholder={ isPlaceholder }
							newPlan={ newPlan }
							bestValue={ bestValue }
							planType={ planName }
							plansWithScroll={ plansWithScroll }
							popular={ popular }
							rawPrice={ rawPrice }
							relatedMonthlyPlan={ relatedMonthlyPlan }
							selectedPlan={ selectedPlan }
							showPlanCreditsApplied={
								true === showPlanCreditsApplied && ! this.hasDiscountNotice()
							}
							title={ planConstantObj.getTitle() }
						/>
					</td>
					<td className="plan-features__table-space" />
				</React.Fragment>
			);
		} );
	}

	renderPlanDescriptions() {
		const { planProperties, plansWithScroll } = this.props;

		return map( planProperties, properties => {
			const { planName, planConstantObj, isPlaceholder } = properties;
			const description = plansWithScroll
				? planConstantObj.getShortDescription()
				: planConstantObj.getDescription( abtest );
			const classes = classNames( 'plan-features__table-item', {
				'is-placeholder': isPlaceholder,
				'has-border-bottom': plansWithScroll,
			} );

			return (
				<React.Fragment>
					<td key={ planName } className={ classes }>
						{ isPlaceholder ? <SpinnerLine /> : null }

						<p className="plan-features__description">{ description }</p>
					</td>
					<td className="plan-features__table-space" />
				</React.Fragment>
			);
		} );
	}

	renderTopButtons() {
		const {
			canPurchase,
			disableBloggerPlanWithNonBlogDomain,
			isInSignup,
			isLandingPage,
			isLaunchPage,
			planProperties,
			plansWithScroll,
			selectedPlan,
			selectedSiteSlug,
			translate,
		} = this.props;

		return map( planProperties, properties => {
			let { availableForPurchase } = properties;
			const {
				current,
				onUpgradeClick,
				planName,
				primaryUpgrade,
				isPlaceholder,
				planConstantObj,
				popular,
			} = properties;

			const classes = classNames(
				'plan-features__table-item',
				{ 'has-border-bottom': ! plansWithScroll },
				'is-top-buttons'
			);

			let forceDisplayButton = false,
				buttonText = null;

			if ( disableBloggerPlanWithNonBlogDomain ) {
				if ( planMatches( planName, { type: TYPE_BLOGGER } ) ) {
					availableForPurchase = false;
					forceDisplayButton = true;
					buttonText = translate( 'Only with .blog domains' );
				}
			}

			return (
<<<<<<< HEAD
				<td key={ planName } className={ classes }>
					<PlanFeaturesActions
						availableForPurchase={ availableForPurchase }
						buttonText={ buttonText }
						canPurchase={ canPurchase }
						className={ getPlanClass( planName ) }
						current={ current }
						freePlan={ isFreePlan( planName ) }
						forceDisplayButton={ forceDisplayButton }
						isPlaceholder={ isPlaceholder }
						isPopular={ popular }
						isInSignup={ isInSignup }
						isLandingPage={ isLandingPage }
						isLaunchPage={ isLaunchPage }
						manageHref={ `/plans/my-plan/${ selectedSiteSlug }` }
						onUpgradeClick={ onUpgradeClick }
						planName={ planConstantObj.getTitle() }
						planType={ planName }
						primaryUpgrade={ primaryUpgrade }
						selectedPlan={ selectedPlan }
					/>
				</td>
=======
				<React.Fragment>
					<td key={ planName } className={ classes }>
						<PlanFeaturesActions
							availableForPurchase={ availableForPurchase }
							buttonText={ buttonText }
							canPurchase={ canPurchase }
							className={ getPlanClass( planName ) }
							current={ current }
							freePlan={ isFreePlan( planName ) }
							forceDisplayButton={ forceDisplayButton }
							isPlaceholder={ isPlaceholder }
							isPopular={ popular }
							isInSignup={ isInSignup }
							isLandingPage={ isLandingPage }
							manageHref={ `/plans/my-plan/${ selectedSiteSlug }` }
							onUpgradeClick={ onUpgradeClick }
							planName={ planConstantObj.getTitle() }
							planType={ planName }
							primaryUpgrade={ primaryUpgrade }
							selectedPlan={ selectedPlan }
						/>
					</td>
					<td className="plan-features__table-space" />
				</React.Fragment>
>>>>>>> 13ff2579
			);
		} );
	}

	getLongestFeaturesList() {
		const { planProperties } = this.props;

		return reduce(
			planProperties,
			( longest, properties ) => {
				const currentFeatures = Object.keys( properties.features );
				return currentFeatures.length > longest.length ? currentFeatures : longest;
			},
			[]
		);
	}

	renderPlanFeatureRows() {
		const longestFeatures = this.getLongestFeaturesList();
		return map( longestFeatures, ( featureKey, rowIndex ) => {
			return (
				<tr key={ rowIndex } className="plan-features__row">
					{ this.renderPlanFeatureColumns( rowIndex ) }
				</tr>
			);
		} );
	}

	renderFeatureItem( feature, index ) {
		const description = feature.getDescription
			? feature.getDescription( abtest, this.props.domainName )
			: null;
		const { plansWithScroll } = this.props;
		return (
			<PlanFeaturesItem
				key={ index }
				description={ description }
				hideInfoPopover={ feature.hideInfoPopover }
				hideGridicon={ plansWithScroll }
			>
				<span className="plan-features__item-info">
					<span className="plan-features__item-title">{ feature.getTitle() }</span>
				</span>
			</PlanFeaturesItem>
		);
	}

	renderPlanFeatureColumns( rowIndex ) {
		const { planProperties, selectedFeature, plansWithScroll } = this.props;

		return map( planProperties, properties => {
			const { features, planName } = properties;

			const featureKeys = Object.keys( features ),
				key = featureKeys[ rowIndex ],
				currentFeature = features[ key ];

			const classes = classNames( 'plan-features__table-item', getPlanClass( planName ), {
				'has-partial-border': rowIndex + 1 < featureKeys.length && ! plansWithScroll,
				'has-border-bottom': plansWithScroll,
				'is-highlighted':
					selectedFeature && currentFeature && selectedFeature === currentFeature.getSlug(),
			} );

			return (
				<React.Fragment>
					{ currentFeature ? (
						<td key={ `${ planName }-${ key }` } className={ classes }>
							{ this.renderFeatureItem( currentFeature ) }
						</td>
					) : (
						<td
							key={ `${ planName }-none` }
							className="plan-features__table-item is-empty-feature-item"
						/>
					) }
					<td className="plan-features__table-space" />
				</React.Fragment>
			);
		} );
	}

	renderBottomButtons() {
		const {
			canPurchase,
			isInSignup,
			isLandingPage,
			isLaunchPage,
			planProperties,
			selectedPlan,
			selectedSiteSlug,
		} = this.props;

		return map( planProperties, properties => {
			const {
				availableForPurchase,
				current,
				onUpgradeClick,
				planName,
				primaryUpgrade,
				isPlaceholder,
				planConstantObj,
				popular,
			} = properties;
			const classes = classNames(
				'plan-features__table-item',
				'has-border-bottom',
				'is-bottom-buttons'
			);
			return (
				<td key={ planName } className={ classes }>
					<PlanFeaturesActions
						availableForPurchase={ availableForPurchase }
						canPurchase={ canPurchase }
						className={ getPlanClass( planName ) }
						current={ current }
						freePlan={ isFreePlan( planName ) }
						isInSignup={ isInSignup }
						isLandingPage={ isLandingPage }
						isLaunchPage={ isLaunchPage }
						isPlaceholder={ isPlaceholder }
						isPopular={ popular }
						manageHref={ `/plans/my-plan/${ selectedSiteSlug }` }
						planName={ planConstantObj.getTitle() }
						planType={ planName }
						primaryUpgrade={ primaryUpgrade }
						onUpgradeClick={ onUpgradeClick }
						selectedPlan={ selectedPlan }
					/>
				</td>
			);
		} );
	}

	UNSAFE_componentWillMount() {
		this.props.recordTracksEvent( 'calypso_wp_plans_test_view' );
		retargetViewPlans();
	}
}

PlanFeatures.propTypes = {
	basePlansPath: PropTypes.string,
	canPurchase: PropTypes.bool.isRequired,
	disableBloggerPlanWithNonBlogDomain: PropTypes.bool,
	displayJetpackPlans: PropTypes.bool,
	isInSignup: PropTypes.bool,
	isJetpack: PropTypes.bool,
	onUpgradeClick: PropTypes.func,
	// either you specify the plans prop or isPlaceholder prop
	plans: PropTypes.array,
	popularPlan: PropTypes.object,
	visiblePlans: PropTypes.array,
	planProperties: PropTypes.array,
	selectedFeature: PropTypes.string,
	selectedPlan: PropTypes.string,
	selectedSiteSlug: PropTypes.string,
	siteId: PropTypes.number,
	sitePlan: PropTypes.object,
};

PlanFeatures.defaultProps = {
	basePlansPath: null,
	displayJetpackPlans: false,
	isInSignup: false,
	isJetpack: false,
	selectedSiteSlug: '',
	siteId: null,
	onUpgradeClick: noop,
};

export const isPrimaryUpgradeByPlanDelta = ( currentPlan, plan ) =>
	( planMatches( currentPlan, { type: TYPE_BLOGGER, group: GROUP_WPCOM } ) &&
		planMatches( plan, { type: TYPE_PERSONAL, group: GROUP_WPCOM } ) ) ||
	( planMatches( currentPlan, { type: TYPE_PERSONAL, group: GROUP_WPCOM } ) &&
		planMatches( plan, { type: TYPE_PREMIUM, group: GROUP_WPCOM } ) ) ||
	( planMatches( currentPlan, { type: TYPE_PREMIUM, group: GROUP_WPCOM } ) &&
		planMatches( plan, { type: TYPE_BUSINESS, group: GROUP_WPCOM } ) );

export const calculatePlanCredits = ( state, siteId, planProperties ) =>
	planProperties
		.map( ( { planName, planConstantObj, availableForPurchase } ) => {
			if ( ! availableForPurchase ) {
				return 0;
			}
			const planProductId = planConstantObj.getProductId();
			const annualDiscountPrice = getPlanDiscountedRawPrice( state, siteId, planName, {
				isMonthly: false,
			} );
			const annualRawPrice = getPlanRawPrice( state, planProductId, false );

			if ( typeof annualDiscountPrice !== 'number' || typeof annualDiscountPrice !== 'number' ) {
				return 0;
			}

			return annualRawPrice - annualDiscountPrice;
		} )
		.reduce( ( max, credits ) => Math.max( max, credits ), 0 );

const hasPlaceholders = planProperties =>
	planProperties.filter( planProps => planProps.isPlaceholder ).length > 0;

const maybeGetBiennialPlanSlugVersion = planSlug => {
	// Test defaulting to the 2 year option for wpcom plans
	if (
		planMatches( planSlug, { group: GROUP_WPCOM } ) &&
		'twoYearFlavor' === abtest( 'twoYearPlanByDefault' )
	) {
		planSlug = getBiennialPlan( planSlug ) || planSlug;
	}

	return planSlug;
};

/* eslint-disable wpcalypso/redux-no-bound-selectors */
export default connect(
	( state, ownProps ) => {
		const {
			isInSignup,
			placeholder,
			plans,
			onUpgradeClick,
			isLandingPage,
			siteId,
			displayJetpackPlans,
			visiblePlans,
			popularPlanSpec,
		} = ownProps;
		const selectedSiteId = siteId;
		const selectedSiteSlug = getSiteSlug( state, selectedSiteId );
		// If no site is selected, fall back to use the `displayJetpackPlans` prop's value
		const isJetpack = selectedSiteId ? isJetpackSite( state, selectedSiteId ) : displayJetpackPlans;
		const isSiteAT = selectedSiteId ? isSiteAutomatedTransfer( state, selectedSiteId ) : false;
		const sitePlan = getSitePlan( state, selectedSiteId );
		const sitePlans = getPlansBySiteId( state, selectedSiteId );
		const isPaid = isCurrentPlanPaid( state, selectedSiteId );
		const signupDependencies = getSignupDependencyStore( state );
		const siteType = signupDependencies.designType;
		const canPurchase = ! isPaid || isCurrentUserCurrentPlanOwner( state, selectedSiteId );

		let planProperties = compact(
			map( plans, plan => {
				let isPlaceholder = false;
				const planConstantObj = applyTestFiltersToPlansList( plan, abtest );
				const planProductId = planConstantObj.getProductId();
				const planObject = getPlan( state, planProductId );
				const isLoadingSitePlans = selectedSiteId && ! sitePlans.hasLoadedFromServer;
				const showMonthly = ! isMonthly( plan );
				const availableForPurchase = isInSignup
					? true
					: canUpgradeToPlan( state, selectedSiteId, plan ) && canPurchase;
				const relatedMonthlyPlan = showMonthly
					? getPlanBySlug( state, getMonthlyPlanByYearly( plan ) )
					: null;
				const popular = popularPlanSpec && planMatches( plan, popularPlanSpec );
				const newPlan = isNew( plan ) && ! isPaid;
				const bestValue = isBestValue( plan ) && ! isPaid;
				const currentPlan = sitePlan && sitePlan.product_slug;

				// Show price divided by 12? Only for non JP plans, or if plan is only available yearly.
				const showMonthlyPrice = ! isJetpack || isSiteAT || ( ! relatedMonthlyPlan && showMonthly );

				let planFeatures = getPlanFeaturesObject(
					planConstantObj.getPlanCompareFeatures( abtest )
				);

				if ( placeholder || ! planObject || isLoadingSitePlans ) {
					isPlaceholder = true;
				}

				if ( isInSignup ) {
					switch ( siteType ) {
						case 'blog':
							if ( planConstantObj.getBlogSignupFeatures ) {
								planFeatures = getPlanFeaturesObject(
									planConstantObj.getBlogSignupFeatures( abtest )
								);
							}

							break;
						case 'grid':
							if ( planConstantObj.getPortfolioSignupFeatures ) {
								planFeatures = getPlanFeaturesObject(
									planConstantObj.getPortfolioSignupFeatures( abtest )
								);
							}

							break;
						default:
							if ( planConstantObj.getSignupFeatures ) {
								planFeatures = getPlanFeaturesObject( planConstantObj.getSignupFeatures( abtest ) );
							}
					}
				}

				if ( displayJetpackPlans ) {
					planFeatures = getPlanFeaturesObject( planConstantObj.getSignupFeatures( abtest ) );
				}

				return {
					availableForPurchase,
					currencyCode: getCurrentUserCurrencyCode( state ),
					current: isCurrentSitePlan( state, selectedSiteId, planProductId ),
					discountPrice: getPlanDiscountedRawPrice( state, selectedSiteId, plan, {
						isMonthly: showMonthlyPrice,
					} ),
					features: planFeatures,
					isLandingPage,
					isPlaceholder,
					onUpgradeClick: onUpgradeClick
						? () => {
								const planSlug = maybeGetBiennialPlanSlugVersion(
									getPlanSlug( state, planProductId )
								);

								onUpgradeClick( getCartItemForPlan( planSlug ) );
						  }
						: () => {
								if ( ! availableForPurchase ) {
									return;
								}

								const planSlug = maybeGetBiennialPlanSlugVersion( plan );

								page( `/checkout/${ selectedSiteSlug }/${ getPlanPath( planSlug ) || '' }` );
						  },
					planConstantObj,
					planName: plan,
					planObject: planObject,
					popular: popular,
					newPlan: newPlan,
					bestValue: bestValue,
					hideMonthly: false,
					primaryUpgrade:
						isPrimaryUpgradeByPlanDelta( currentPlan, plan ) ||
						popular ||
						newPlan ||
						bestValue ||
						plans.length === 1,
					rawPrice: getPlanRawPrice( state, planProductId, showMonthlyPrice ),
					relatedMonthlyPlan,
				};
			} )
		);

		const planCredits = calculatePlanCredits( state, siteId, planProperties );

		if ( Array.isArray( visiblePlans ) ) {
			planProperties = planProperties.filter( p => visiblePlans.indexOf( p.planName ) !== -1 );
		}

		return {
			canPurchase,
			isJetpack,
			planProperties,
			selectedSiteSlug,
			sitePlan,
			siteType,
			planCredits,
			hasPlaceholders: hasPlaceholders( planProperties ),
			showPlanCreditsApplied:
				sitePlan &&
				sitePlan.product_slug !== PLAN_FREE &&
				planCredits &&
				! isJetpack &&
				! isInSignup,
		};
	},
	{
		recordTracksEvent,
	}
)( localize( PlanFeatures ) );

/* eslint-enable wpcalypso/redux-no-bound-selectors */<|MERGE_RESOLUTION|>--- conflicted
+++ resolved
@@ -510,30 +510,6 @@
 			}
 
 			return (
-<<<<<<< HEAD
-				<td key={ planName } className={ classes }>
-					<PlanFeaturesActions
-						availableForPurchase={ availableForPurchase }
-						buttonText={ buttonText }
-						canPurchase={ canPurchase }
-						className={ getPlanClass( planName ) }
-						current={ current }
-						freePlan={ isFreePlan( planName ) }
-						forceDisplayButton={ forceDisplayButton }
-						isPlaceholder={ isPlaceholder }
-						isPopular={ popular }
-						isInSignup={ isInSignup }
-						isLandingPage={ isLandingPage }
-						isLaunchPage={ isLaunchPage }
-						manageHref={ `/plans/my-plan/${ selectedSiteSlug }` }
-						onUpgradeClick={ onUpgradeClick }
-						planName={ planConstantObj.getTitle() }
-						planType={ planName }
-						primaryUpgrade={ primaryUpgrade }
-						selectedPlan={ selectedPlan }
-					/>
-				</td>
-=======
 				<React.Fragment>
 					<td key={ planName } className={ classes }>
 						<PlanFeaturesActions
@@ -548,6 +524,7 @@
 							isPopular={ popular }
 							isInSignup={ isInSignup }
 							isLandingPage={ isLandingPage }
+							isLaunchPage={ isLaunchPage }
 							manageHref={ `/plans/my-plan/${ selectedSiteSlug }` }
 							onUpgradeClick={ onUpgradeClick }
 							planName={ planConstantObj.getTitle() }
@@ -558,7 +535,6 @@
 					</td>
 					<td className="plan-features__table-space" />
 				</React.Fragment>
->>>>>>> 13ff2579
 			);
 		} );
 	}
