--- conflicted
+++ resolved
@@ -27,12 +27,6 @@
 		"jetpack/personalPlan": true,
 		"jetpack/seo-tools": true,
 		"mailing-lists/unsubscribe": true,
-<<<<<<< HEAD
-		"manage/ads": true,
-		"manage/ads/jetpack": true,
-=======
-		"manage/add-people": true,
->>>>>>> 3c2029a4
 		"manage/advanced-seo": true,
 		"manage/advanced-seo/custom-title": true,
 		"manage/advanced-seo/preview-nudge": true,
